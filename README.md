--- conflicted
+++ resolved
@@ -23,27 +23,11 @@
 
 This project requires Python 3.8+ and uses [uv](https://github.com/astral-sh/uv) for dependency management.
 
-<<<<<<< HEAD
-1.  [Numpy](http://www.numpy.org/)
-2.  [Pandas](http://pandas.pydata.org/)
-
-## Testing
-
-After installing the dependencies, run the test suite with [pytest](https://pytest.org/):
-
-```
-pip install -r requirements.txt
-pytest
-```
-
-## Usage
-=======
 To install dependencies:
 
 ```bash
 uv sync
 ```
->>>>>>> 029a8208
 
 For development with additional tools:
 
