--- conflicted
+++ resolved
@@ -190,19 +190,11 @@
     Args:
         file_name: Name or full path of the file that contains the document the
             TextRank algorithm will be applied to.
-<<<<<<< HEAD
         title: The document's title, used only in logged progress indicators.
-=======
-        title: The document's title, used only in progress indicators.
->>>>>>> b75db508
 
     Returns:
         None. This function logs its results rather than returning them.
     """
-<<<<<<< HEAD
-    logger.info("")
-=======
->>>>>>> b75db508
     logger.info('Reading "%s" ...', title)
     file_path = os.path.join(os.path.dirname(__file__), file_name)
     document = open(file_path).read()
@@ -211,18 +203,10 @@
     logger.info('Applying TextRank to "%s" ...', title)
     keyword_scores = textrank(document)
 
-<<<<<<< HEAD
-    logger.info("")
-=======
->>>>>>> b75db508
     header = f'Keyword Significance Scores for "{title}":'
     logger.info(header)
     logger.info("-" * len(header))
     logger.info("%s", keyword_scores)
-<<<<<<< HEAD
-    logger.info("")
-=======
->>>>>>> b75db508
 
 
 def main() -> None:
