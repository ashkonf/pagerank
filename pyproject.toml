--- conflicted
+++ resolved
@@ -71,19 +71,11 @@
 line-ending = "auto"
 
 [tool.pyright]
-<<<<<<< HEAD
-include = ["pagerank.py", "textrank/", "tests/"]
-=======
-include = ["src/pagerank", "src/TextRank"]
->>>>>>> 776bbb2a
+include = ["src"]
 exclude = ["**/__pycache__"]
 reportMissingImports = true
 reportMissingTypeStubs = false
 pythonVersion = "3.12"
-<<<<<<< HEAD
-=======
-pythonPlatform = "Linux"
->>>>>>> 776bbb2a
 pythonPlatform = "Linux"
 typeCheckingMode = "basic"
 
