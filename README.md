# PageRank
A Python implementation of Google's famous PageRank algorithm.

## Table of Contents
- [Setup](#setup)
  - [Dependencies](#dependencies)
- [Usage](#usage)
- [Example Usage: TextRank](#example-usage-textrank)
  - [TextRank Implementation](#textrank-implementation)
    - [Function: textrank](#function-textrank)
    - [Function: apply_text_rank](#function-apply-text-rank)

<<<<<<< HEAD
This project targets Python 3 and uses [uv](https://github.com/astral-sh/uv) for
dependency management. To create a virtual environment and install
dependencies, run:

```
uv sync
```

You can then execute modules with `uv run`, for example:

```
uv run python TextRank/textrank.py
```

### Dependencies

This module relies on a few commonly used Python libraries:

1.  [Numpy](http://www.numpy.org/)
2.  [Pandas](http://pandas.pydata.org/)
3.  [NLTK](https://www.nltk.org/)
=======
## Setup
There's not much to it - just include the `pagerank.py` file in your project, make sure you've installed the dependencies listed below, and use away!

### Dependencies
This module relies on two relatively standard Python libraries:

1. [Numpy](http://www.numpy.org/)
2. [Pandas](http://pandas.pydata.org/)
>>>>>>> 44e802b2

## Usage
The `pagerank` module exports one public function:

```python
power_iteration(transition_weights, rsp=0.15, epsilon=0.00001, max_iterations=1000)
```

This function applies the PageRank algorithm to a provided graph to determine the steady probabilities with which a random walk through the graph will end up at each node. It uses power iteration, an algorithm that iteratively refines the steady state probabilities until convergence. This algorithm is guaranteed to converge to the correct probabilities for ergodic Markov chains, which PageRank graphs are.

### Arguments

| Name | Type | Description | Optional? | Default |
|------|------|-------------|-----------|---------|
| `transition_weights` | `dict` or `list` | Sparse representation of the graph as nested dicts or lists. Keys correspond to node names and values to weights. | No | — |
| `rsp` | `float` | Random surfer probability controlling the chance of jumping to any node. | Yes | `0.15` |
| `epsilon` | `float` | Threshold of convergence; iteration stops when successive approximations are closer than this value. | Yes | `0.00001` |
| `max_iterations` | `int` | Maximum number of iterations before termination even without convergence. | Yes | `1000` |

Note that elements of `transition_weights` need not be probabilities (rows need not be normalized), and the random surfer probabilities should not be incorporated into it. The `power_iteration` function will perform normalization and integrate the random surfer probabilities.

Return value: This function returns a Pandas series whose keys are node names and whose values are the corresponding steady state probabilities. This series can be treated as a dict.

## Example Usage: TextRank
An implementation of TextRank and three sample stories are included as a demonstration of the PageRank module. TextRank is an unsupervised keyword significance scoring algorithm that applies PageRank to a graph built from words found in a document to determine the significance of each word. The `textrank` module, located in the `TextRank` directory, implements this algorithm.

The module's main method applies TextRank to three fairy tales—Rapunzel, Cinderella and Beauty and the Beast—and prints out the results. To run this example, simply navigate to the `TextRank` directory and run:

```bash
python textrank/textrank.py
```

<<<<<<< HEAD
     uv run python TextRank/textrank.py
     
=======
>>>>>>> 44e802b2
For more information about TextRank, see the [original paper](https://web.eecs.umich.edu/~mihalcea/papers/mihalcea.emnlp04.pdf) that proposed it.

### TextRank Implementation
The `textrank` module also exports two public functions:

```python
textrank(document, window_size=2, rsp=0.15, relevant_pos_tags=["NN", "ADJ"])
apply_text_rank(file_name, title="a document")
```

#### Function: textrank

```python
textrank(document, window_size=2, rsp=0.15, relevant_pos_tags=["NN", "ADJ"])
```

The `textrank` function implements the TextRank algorithm. It creates a graph representing the document provided to it as an argument, applies the PageRank algorithm to that graph, and returns a list of words in the document sorted in descending order of node weights. The graph representing the document is created using the words found in the document as nodes and the frequency with which words co-occur in close proximity as weights.

Arguments:

| Name | Type | Description | Optional? | Default |
|------|------|-------------|-----------|---------|
| `document` | `str` | A string representing a document. All characters must be standard ASCII to avoid exceptions. | No | — |
| `window_size` | `int` | Width of the window in which two words must fall to be considered co-occurring. | Yes | `2` |
| `rsp` | `float` | Random surfer probability that controls the chance of jumping to any node. | Yes | `0.15` |
| `relevant_pos_tags` | `[str]` | Parts of speech to consider; by default nouns and adjectives. | Yes | `["NN", "ADJ"]` |

Return Value: This function returns a list of words found in the document (filtered by parts of speech) in descending order of node weights.

#### Function: apply_text_rank

```python
apply_text_rank(file_name, title="a document")
```

The `apply_text_rank` function is a wrapper around the `textrank` function. It accepts a plain text document as its input, transforms that document into the data format expected by the `textrank` function, calls `textrank` to perform the algorithm, and prints out the results along with progress indicators.

Arguments:

| Name | Type | Description | Optional? | Default |
|------|------|-------------|-----------|---------|
| `file_name` | `str` | Name or full path of the file that contains the document the TextRank algorithm will be applied to. | No | — |
| `title` | `str` | The document's title, used only in printed progress indicators. | Yes | "a document" |

Return value: This function has no return value, and instead prints out its results.

If you would like to apply TextRank to a story or document of your choosing, add a plain text file containing the story to the `TextRank` directory and call the `apply_text_rank` function, passing in the name of the file and optionally the document's title.<|MERGE_RESOLUTION|>--- conflicted
+++ resolved
@@ -10,7 +10,6 @@
     - [Function: textrank](#function-textrank)
     - [Function: apply_text_rank](#function-apply-text-rank)
 
-<<<<<<< HEAD
 This project targets Python 3 and uses [uv](https://github.com/astral-sh/uv) for
 dependency management. To create a virtual environment and install
 dependencies, run:
@@ -32,16 +31,6 @@
 1.  [Numpy](http://www.numpy.org/)
 2.  [Pandas](http://pandas.pydata.org/)
 3.  [NLTK](https://www.nltk.org/)
-=======
-## Setup
-There's not much to it - just include the `pagerank.py` file in your project, make sure you've installed the dependencies listed below, and use away!
-
-### Dependencies
-This module relies on two relatively standard Python libraries:
-
-1. [Numpy](http://www.numpy.org/)
-2. [Pandas](http://pandas.pydata.org/)
->>>>>>> 44e802b2
 
 ## Usage
 The `pagerank` module exports one public function:
@@ -71,14 +60,9 @@
 The module's main method applies TextRank to three fairy tales—Rapunzel, Cinderella and Beauty and the Beast—and prints out the results. To run this example, simply navigate to the `TextRank` directory and run:
 
 ```bash
-python textrank/textrank.py
+     uv run python TextRank/textrank.py
 ```
 
-<<<<<<< HEAD
-     uv run python TextRank/textrank.py
-     
-=======
->>>>>>> 44e802b2
 For more information about TextRank, see the [original paper](https://web.eecs.umich.edu/~mihalcea/papers/mihalcea.emnlp04.pdf) that proposed it.
 
 ### TextRank Implementation
