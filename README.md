# PageRank

<<<<<<< HEAD
A lightweight Python implementation of Google's PageRank algorithm with an example TextRank application for keyword extraction.

## Requirements
=======
## Table of Contents
- [Setup](#setup)
  - [Dependencies](#dependencies)
- [Usage](#usage)
- [Example Usage: TextRank](#example-usage-textrank)
  - [TextRank Implementation](#textrank-implementation)
    - [Function: textrank](#function-textrank)
    - [Function: apply_text_rank](#function-apply-text-rank)

This project targets Python 3 and uses [uv](https://github.com/astral-sh/uv) for
dependency management. To create a virtual environment and install
dependencies, run:

```
uv sync
```

You can then execute modules with `uv run`, for example:

```
uv run python TextRank/textrank.py
```
>>>>>>> 31e73632

- Python 3.8+
- [NumPy](https://numpy.org/)
- [Pandas](https://pandas.pydata.org/)

<<<<<<< HEAD
Install dependencies with:

```bash
pip install -r requirements.txt
```

## PageRank usage

```python
from pagerank import power_iteration

# edges represented as adjacency weights
graph = {
    "A": {"B": 1, "C": 1},
    "B": {"C": 1},
    "C": {"A": 1},
}

scores = power_iteration(graph)
print(scores)
```

## TextRank demo

Run the bundled TextRank example to extract keywords from sample stories:

```bash
python TextRank/textrank.py
```

## Development

Run lint checks and tests before committing:

```bash
python -m pyflakes pagerank.py TextRank/textrank.py
python -m pytest
```

## License

Apache-2.0
=======
This module relies on a few commonly used Python libraries:

1.  [Numpy](http://www.numpy.org/)
2.  [Pandas](http://pandas.pydata.org/)
3.  [NLTK](https://www.nltk.org/)

## Usage
The `pagerank` module exports one public function:

```python
power_iteration(transition_weights, rsp=0.15, epsilon=0.00001, max_iterations=1000)
```

This function applies the PageRank algorithm to a provided graph to determine the steady probabilities with which a random walk through the graph will end up at each node. It uses power iteration, an algorithm that iteratively refines the steady state probabilities until convergence. This algorithm is guaranteed to converge to the correct probabilities for ergodic Markov chains, which PageRank graphs are.

### Arguments

| Name | Type | Description | Optional? | Default |
|------|------|-------------|-----------|---------|
| `transition_weights` | `dict` or `list` | Sparse representation of the graph as nested dicts or lists. Keys correspond to node names and values to weights. | No | — |
| `rsp` | `float` | Random surfer probability controlling the chance of jumping to any node. | Yes | `0.15` |
| `epsilon` | `float` | Threshold of convergence; iteration stops when successive approximations are closer than this value. | Yes | `0.00001` |
| `max_iterations` | `int` | Maximum number of iterations before termination even without convergence. | Yes | `1000` |

Note that elements of `transition_weights` need not be probabilities (rows need not be normalized), and the random surfer probabilities should not be incorporated into it. The `power_iteration` function will perform normalization and integrate the random surfer probabilities.

Return value: This function returns a Pandas series whose keys are node names and whose values are the corresponding steady state probabilities. This series can be treated as a dict.

## Example Usage: TextRank
An implementation of TextRank and three sample stories are included as a demonstration of the PageRank module. TextRank is an unsupervised keyword significance scoring algorithm that applies PageRank to a graph built from words found in a document to determine the significance of each word. The `textrank` module, located in the `TextRank` directory, implements this algorithm.

The module's main method applies TextRank to three fairy tales—Rapunzel, Cinderella and Beauty and the Beast—and prints out the results. To run this example, simply navigate to the `TextRank` directory and run:

```bash
     uv run python TextRank/textrank.py
```

For more information about TextRank, see the [original paper](https://web.eecs.umich.edu/~mihalcea/papers/mihalcea.emnlp04.pdf) that proposed it.

### TextRank Implementation
The `textrank` module also exports two public functions:

```python
textrank(document, window_size=2, rsp=0.15, relevant_pos_tags=["NN", "ADJ"])
apply_text_rank(file_name, title="a document")
```

#### Function: textrank

```python
textrank(document, window_size=2, rsp=0.15, relevant_pos_tags=["NN", "ADJ"])
```

The `textrank` function implements the TextRank algorithm. It creates a graph representing the document provided to it as an argument, applies the PageRank algorithm to that graph, and returns a list of words in the document sorted in descending order of node weights. The graph representing the document is created using the words found in the document as nodes and the frequency with which words co-occur in close proximity as weights.

Arguments:

| Name | Type | Description | Optional? | Default |
|------|------|-------------|-----------|---------|
| `document` | `str` | A string representing a document. All characters must be standard ASCII to avoid exceptions. | No | — |
| `window_size` | `int` | Width of the window in which two words must fall to be considered co-occurring. | Yes | `2` |
| `rsp` | `float` | Random surfer probability that controls the chance of jumping to any node. | Yes | `0.15` |
| `relevant_pos_tags` | `[str]` | Parts of speech to consider; by default nouns and adjectives. | Yes | `["NN", "ADJ"]` |

Return Value: This function returns a list of words found in the document (filtered by parts of speech) in descending order of node weights.

#### Function: apply_text_rank

```python
apply_text_rank(file_name, title="a document")
```

The `apply_text_rank` function is a wrapper around the `textrank` function. It accepts a plain text document as its input, transforms that document into the data format expected by the `textrank` function, calls `textrank` to perform the algorithm, and prints out the results along with progress indicators.

Arguments:

| Name | Type | Description | Optional? | Default |
|------|------|-------------|-----------|---------|
| `file_name` | `str` | Name or full path of the file that contains the document the TextRank algorithm will be applied to. | No | — |
| `title` | `str` | The document's title, used only in printed progress indicators. | Yes | "a document" |

Return value: This function has no return value, and instead prints out its results.

If you would like to apply TextRank to a story or document of your choosing, add a plain text file containing the story to the `TextRank` directory and call the `apply_text_rank` function, passing in the name of the file and optionally the document's title.
>>>>>>> 31e73632
<|MERGE_RESOLUTION|>--- conflicted
+++ resolved
@@ -1,10 +1,7 @@
 # PageRank
 
-<<<<<<< HEAD
 A lightweight Python implementation of Google's PageRank algorithm with an example TextRank application for keyword extraction.
 
-## Requirements
-=======
 ## Table of Contents
 - [Setup](#setup)
   - [Dependencies](#dependencies)
@@ -27,13 +24,7 @@
 ```
 uv run python TextRank/textrank.py
 ```
->>>>>>> 31e73632
 
-- Python 3.8+
-- [NumPy](https://numpy.org/)
-- [Pandas](https://pandas.pydata.org/)
-
-<<<<<<< HEAD
 Install dependencies with:
 
 ```bash
@@ -76,7 +67,7 @@
 ## License
 
 Apache-2.0
-=======
+
 This module relies on a few commonly used Python libraries:
 
 1.  [Numpy](http://www.numpy.org/)
@@ -161,4 +152,3 @@
 Return value: This function has no return value, and instead prints out its results.
 
 If you would like to apply TextRank to a story or document of your choosing, add a plain text file containing the story to the `TextRank` directory and call the `apply_text_rank` function, passing in the name of the file and optionally the document's title.
->>>>>>> 31e73632
